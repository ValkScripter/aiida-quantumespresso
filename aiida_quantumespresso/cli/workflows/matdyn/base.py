# -*- coding: utf-8 -*-
import click
from aiida.utils.cli import command
from aiida.utils.cli import options
from aiida_quantumespresso.utils.cli import options as options_qe


@command()
@options.code(callback_kwargs={'entry_point': 'quantumespresso.matdyn'})
@options.calculation(callback_kwargs={'entry_point': 'quantumespresso.q2r'})
@options.kpoint_mesh()
@options.max_num_machines()
@options.max_wallclock_seconds()
@options.daemon()
<<<<<<< HEAD
@options_qe.clean_workdir()
def launch(
    code, calculation, kpoints, max_num_machines, max_wallclock_seconds, daemon, clean_workdir):
=======
def launch(
    code, parent_calc, kpoints, max_num_machines, max_wallclock_seconds, daemon):
>>>>>>> f8b08ecd
    """
    Run the MatdynBaseWorkChain for a previously completed Q2rCalculation
    """
    from aiida.orm.data.base import Bool
    from aiida.orm.data.parameter import ParameterData
    from aiida.orm.utils import CalculationFactory, WorkflowFactory
<<<<<<< HEAD
    from aiida.work.launch import run, submit
=======
    from aiida.work.run import run, submit
>>>>>>> f8b08ecd
    from aiida_quantumespresso.utils.resources import get_default_options

    MatdynBaseWorkChain = WorkflowFactory('quantumespresso.matdyn.base')

    options = get_default_options(max_num_machines, max_wallclock_seconds)

    inputs = {
        'code': code,
        'kpoints': kpoints,
        'parent_folder': calculation.out.force_constants,
        'options': ParameterData(dict=options),
    }

<<<<<<< HEAD
    if clean_workdir:
        inputs['clean_workdir'] = Bool(True)

    if daemon:
        workchain = submit(MatdynBaseWorkChain, **inputs)
        click.echo('Submitted {}<{}> to the daemon'.format(MatdynBaseWorkChain.__name__, workchain.pk))
=======
    if daemon:
        workchain = submit(MatdynBaseWorkChain, **inputs)
        click.echo('Submitted {}<{}> to the daemon'.format(MatdynBaseWorkChain.__name__, workchain.pid))
>>>>>>> f8b08ecd
    else:
        run(MatdynBaseWorkChain, **inputs)<|MERGE_RESOLUTION|>--- conflicted
+++ resolved
@@ -12,25 +12,16 @@
 @options.max_num_machines()
 @options.max_wallclock_seconds()
 @options.daemon()
-<<<<<<< HEAD
 @options_qe.clean_workdir()
 def launch(
     code, calculation, kpoints, max_num_machines, max_wallclock_seconds, daemon, clean_workdir):
-=======
-def launch(
-    code, parent_calc, kpoints, max_num_machines, max_wallclock_seconds, daemon):
->>>>>>> f8b08ecd
     """
     Run the MatdynBaseWorkChain for a previously completed Q2rCalculation
     """
     from aiida.orm.data.base import Bool
     from aiida.orm.data.parameter import ParameterData
     from aiida.orm.utils import CalculationFactory, WorkflowFactory
-<<<<<<< HEAD
     from aiida.work.launch import run, submit
-=======
-    from aiida.work.run import run, submit
->>>>>>> f8b08ecd
     from aiida_quantumespresso.utils.resources import get_default_options
 
     MatdynBaseWorkChain = WorkflowFactory('quantumespresso.matdyn.base')
@@ -44,17 +35,11 @@
         'options': ParameterData(dict=options),
     }
 
-<<<<<<< HEAD
     if clean_workdir:
         inputs['clean_workdir'] = Bool(True)
 
     if daemon:
         workchain = submit(MatdynBaseWorkChain, **inputs)
         click.echo('Submitted {}<{}> to the daemon'.format(MatdynBaseWorkChain.__name__, workchain.pk))
-=======
-    if daemon:
-        workchain = submit(MatdynBaseWorkChain, **inputs)
-        click.echo('Submitted {}<{}> to the daemon'.format(MatdynBaseWorkChain.__name__, workchain.pid))
->>>>>>> f8b08ecd
     else:
         run(MatdynBaseWorkChain, **inputs)