--- conflicted
+++ resolved
@@ -31,14 +31,11 @@
 
     xml_path = Path(NamelistsCalculation._default_parent_output_folder
                     ).joinpath(f'{NamelistsCalculation._PREFIX}.save', 'data-file-schema.xml')
-<<<<<<< HEAD
     _internal_retrieve_list = [
         NamelistsCalculation._PREFIX + '.pdos*',
         NamelistsCalculation._PREFIX + '.ldos_boxes',
     ]
-=======
 
->>>>>>> 5d51932b
     # The XML file is added to the temporary retrieve list since it is required for parsing, but already in the
     # repository of a an ancestor calculation.
     _retrieve_temporary_list = [
